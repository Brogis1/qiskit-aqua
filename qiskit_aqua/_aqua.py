# -*- coding: utf-8 -*-

# Copyright 2018 IBM.
#
# Licensed under the Apache License, Version 2.0 (the "License");
# you may not use this file except in compliance with the License.
# You may obtain a copy of the License at
#
#     http://www.apache.org/licenses/LICENSE-2.0
#
# Unless required by applicable law or agreed to in writing, software
# distributed under the License is distributed on an "AS IS" BASIS,
# WITHOUT WARRANTIES OR CONDITIONS OF ANY KIND, either express or implied.
# See the License for the specific language governing permissions and
# limitations under the License.
# =============================================================================

"""Algorithm functions for running etc."""

import copy
import json
import logging

from qiskit import IBMQ, BasicAer
from qiskit.backends import BaseBackend
from qiskit.transpiler import PassManager

from qiskit_aqua.aqua_error import AquaError
from qiskit_aqua._discover import (_discover_on_demand,
                                   local_pluggables,
                                   PluggableType,
                                   get_pluggable_class)
from qiskit_aqua.utils.jsonutils import convert_dict_to_json, convert_json_to_dict
from qiskit_aqua.parser._inputparser import InputParser
from qiskit_aqua.parser import JSONSchema
from qiskit_aqua import QuantumInstance
from qiskit_aqua import get_aer_backend

logger = logging.getLogger(__name__)


def run_algorithm(params, algo_input=None, json_output=False, backend=None):
    """
    Run algorithm as named in params, using params and algo_input as input data
    and returning a result dictionary

    Args:
        params (dict): Dictionary of params for algo and dependent objects
        algo_input (AlgorithmInput): Main input data for algorithm. Optional, an algo may run entirely from params
        json_output (bool): False for regular python dictionary return, True for json conversion
        backend (BaseBackend): Backend object to be used in place of backend name

    Returns:
        Result dictionary containing result of algorithm computation
    """
    _discover_on_demand()

    inputparser = InputParser(params)
    inputparser.parse()
    inputparser.validate_merge_defaults()
    logger.debug('Algorithm Input: {}'.format(json.dumps(inputparser.get_sections(), sort_keys=True, indent=4)))

    algo_name = inputparser.get_section_property(PluggableType.ALGORITHM.value, JSONSchema.NAME)
    if algo_name is None:
        raise AquaError('Missing algorithm name')

    if algo_name not in local_pluggables(PluggableType.ALGORITHM):
        raise AquaError('Algorithm "{0}" missing in local algorithms'.format(algo_name))

    if algo_input is None:
        input_name = inputparser.get_section_property('input', JSONSchema.NAME)
        if input_name is not None:
            input_params = copy.deepcopy(inputparser.get_section_properties('input'))
            del input_params[JSONSchema.NAME]
            convert_json_to_dict(input_params)
            algo_input = get_pluggable_class(PluggableType.INPUT, input_name).from_params(input_params)

    algo_params = copy.deepcopy(inputparser.get_sections())
    algorithm = get_pluggable_class(PluggableType.ALGORITHM,
                                    algo_name).init_params(algo_params, algo_input)
    random_seed = inputparser.get_section_property(JSONSchema.PROBLEM, 'random_seed')
    algorithm.random_seed = random_seed

    quantum_instance = None
    # setup backend
    backend_name = inputparser.get_section_property(JSONSchema.BACKEND, JSONSchema.NAME)
    if backend_name is not None:  # quantum algorithm
        backend_cfg = {k: v for k, v in inputparser.get_section(JSONSchema.BACKEND).items() if k != 'name'}
        noise_params = backend_cfg.pop('noise_params', None)
        backend_cfg['config'] = {}
        backend_cfg['config']['noise_params'] = noise_params
        backend_cfg['seed'] = random_seed
        backend_cfg['seed_mapper'] = random_seed
        pass_manager = PassManager() if backend_cfg.pop('skip_transpiler', False) else None
        if pass_manager is not None:
            backend_cfg['pass_manager'] = pass_manager

<<<<<<< HEAD
        use_caching = inputparser.get_section_property(JSONSchema.PROBLEM, 'circuit_caching')
        if use_caching:
            cache_config = {}
            cache_config['caching_naughty_mode'] = inputparser.get_section_property(JSONSchema.PROBLEM,
                                                                                    'caching_naughty_mode')
            cache_config['cache_file'] = inputparser.get_section_property(JSONSchema.PROBLEM, 'circuit_cache_file')
            backend_cfg['cache_config'] = cache_config

=======
        if backend is not None and isinstance(backend, BaseBackend):
            backend_cfg['backend'] = backend
        else:
            try:
                backend_from_name = get_aer_backend(backend_name)
            except:
                try:
                    backend_from_name = BasicAer.get_backend(backend_name)
                except:
                    QuantumInstance.register_and_get_operational_backends()
                    backend_from_name = IBMQ.get_backend(backend_name)
            backend_cfg['backend'] = backend_from_name
>>>>>>> 822625f9
        quantum_instance = QuantumInstance(**backend_cfg)

    value = algorithm.run(quantum_instance)
    if isinstance(value, dict) and json_output:
        convert_dict_to_json(value)

    return value


def run_algorithm_to_json(params, algo_input=None, jsonfile='algorithm.json'):
    """
    Run algorithm as named in params, using params and algo_input as input data
    and save the combined input as a json file. This json is self-contained and
    can later be used as a basis to call run_algorithm

    Args:
        params (dict): Dictionary of params for algo and dependent objects
        algo_input (AlgorithmInput): Main input data for algorithm. Optional, an algo may run entirely from params
        jsonfile (str): Name of file in which json should be saved

    Returns:
        Result dictionary containing the jsonfile name
    """
    _discover_on_demand()

    inputparser = InputParser(params)
    inputparser.parse()
    inputparser.validate_merge_defaults()

    algo_params = copy.deepcopy(inputparser.get_sections())

    if algo_input is not None:
        input_params = algo_input.to_params()
        convert_dict_to_json(input_params)
        algo_params['input'] = input_params
        algo_params['input']['name'] = algo_input.configuration['name']

    logger.debug('Result: {}'.format(json.dumps(algo_params, sort_keys=True, indent=4)))
    with open(jsonfile, 'w') as fp:
        json.dump(algo_params, fp, sort_keys=True, indent=4)

    logger.info("Algorithm input file saved: '{}'".format(jsonfile))

    return {'jsonfile': jsonfile}<|MERGE_RESOLUTION|>--- conflicted
+++ resolved
@@ -80,7 +80,6 @@
                                     algo_name).init_params(algo_params, algo_input)
     random_seed = inputparser.get_section_property(JSONSchema.PROBLEM, 'random_seed')
     algorithm.random_seed = random_seed
-
     quantum_instance = None
     # setup backend
     backend_name = inputparser.get_section_property(JSONSchema.BACKEND, JSONSchema.NAME)
@@ -95,16 +94,6 @@
         if pass_manager is not None:
             backend_cfg['pass_manager'] = pass_manager
 
-<<<<<<< HEAD
-        use_caching = inputparser.get_section_property(JSONSchema.PROBLEM, 'circuit_caching')
-        if use_caching:
-            cache_config = {}
-            cache_config['caching_naughty_mode'] = inputparser.get_section_property(JSONSchema.PROBLEM,
-                                                                                    'caching_naughty_mode')
-            cache_config['cache_file'] = inputparser.get_section_property(JSONSchema.PROBLEM, 'circuit_cache_file')
-            backend_cfg['cache_config'] = cache_config
-
-=======
         if backend is not None and isinstance(backend, BaseBackend):
             backend_cfg['backend'] = backend
         else:
@@ -117,7 +106,15 @@
                     QuantumInstance.register_and_get_operational_backends()
                     backend_from_name = IBMQ.get_backend(backend_name)
             backend_cfg['backend'] = backend_from_name
->>>>>>> 822625f9
+
+        use_caching = inputparser.get_section_property(JSONSchema.PROBLEM, 'circuit_caching')
+        if use_caching:
+            cache_config = {}
+            cache_config['caching_naughty_mode'] = inputparser.get_section_property(JSONSchema.PROBLEM,
+                                                                                    'caching_naughty_mode')
+            cache_config['cache_file'] = inputparser.get_section_property(JSONSchema.PROBLEM, 'circuit_cache_file')
+            backend_cfg['cache_config'] = cache_config
+
         quantum_instance = QuantumInstance(**backend_cfg)
 
     value = algorithm.run(quantum_instance)
